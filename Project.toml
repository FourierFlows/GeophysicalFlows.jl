--- conflicted
+++ resolved
@@ -1,13 +1,8 @@
 name = "GeophysicalFlows"
 uuid = "44ee3b1c-bc02-53fa-8355-8e347616e15e"
 license = "MIT"
-<<<<<<< HEAD
 authors = ["Navid C. Constantinou <navidcy@users.noreply.github.com>", "Gregory L. Wagner <glwagner@users.noreply.github.com>", "and contributors"]
-version = "0.16.2"
-=======
-authors = ["Navid C. Constantinou <navidcy@gmail.com>", "Gregory L. Wagner <wagner.greg@gmail.com>", "and contributors"]
 version = "0.16.3"
->>>>>>> 873eea1d
 
 [deps]
 CUDA = "052768ef-5323-5732-b1bb-66c8b64840ba"
@@ -28,12 +23,8 @@
 DocStringExtensions = "0.8, 0.9"
 FFTW = "1"
 FourierFlows = "0.10.5"
-<<<<<<< HEAD
 JLD2 = "0.1, 0.2, 0.3, 0.4, 0.5"
-=======
-JLD2 = "0.1, 0.2, 0.3, 0.4"
 KernelAbstractions = "0.9"
->>>>>>> 873eea1d
 LinearAlgebra = "1.6"
 Random = "1.6"
 Reexport = "0.2, 1"
