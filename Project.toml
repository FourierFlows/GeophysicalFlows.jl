name = "GeophysicalFlows"
uuid = "44ee3b1c-bc02-53fa-8355-8e347616e15e"
license = "MIT"
<<<<<<< HEAD
authors = ["Navid C. Constantinou <navidcy@gmail.com>", "Gregory L. Wagner <wagner.greg@gmail.com>", "and co-contributors"]
version = "0.11.5"
=======
authors = ["Navid C. Constantinou <navidcy@gmail.com>", "Gregory L. Wagner <wagner.greg@gmail.com>"]
version = "0.11.6"
>>>>>>> 7ef7ae39

[deps]
CUDA = "052768ef-5323-5732-b1bb-66c8b64840ba"
DocStringExtensions = "ffbed154-4ef7-542d-bbb7-c09d3a79fcae"
FFTW = "7a1cc6ca-52ef-59f5-83cd-3a7055c09341"
FourierFlows = "2aec4490-903f-5c70-9b11-9bed06a700e1"
JLD2 = "033835bb-8acc-5ee8-8aae-3f567f8a3819"
LinearAlgebra = "37e2e46d-f89d-539d-b4ee-838fcccc9c8e"
Random = "9a3f8284-a2c9-5f02-9a11-845980a1fd5c"
Reexport = "189a3867-3050-52da-a836-e630ba90ab69"
SpecialFunctions = "276daf66-3868-5448-9aa4-cd146d93841b"
StaticArrays = "90137ffa-7385-5640-81b9-e52037218182"
Statistics = "10745b16-79ce-11e8-11f9-7d13ad32a3b2"

[compat]
CUDA = "^1, ^2"
DocStringExtensions = "^0.8"
FFTW = "^1"
FourierFlows = "^0.6.12"
JLD2 = "^0.1, ^0.2, ^0.3, ^0.4"
Reexport = "^0.2, ^1"
SpecialFunctions = "^0.10, ^1"
StaticArrays = "^0.12, ^1"
julia = "^1.5"

[extras]
Coverage = "a2441757-f6aa-5fb2-8edb-039e3f45d037"
Test = "8dfed614-e22c-5e08-85e1-65c5234f0b40"

[targets]
test = ["Test", "Coverage"]<|MERGE_RESOLUTION|>--- conflicted
+++ resolved
@@ -1,13 +1,8 @@
 name = "GeophysicalFlows"
 uuid = "44ee3b1c-bc02-53fa-8355-8e347616e15e"
 license = "MIT"
-<<<<<<< HEAD
 authors = ["Navid C. Constantinou <navidcy@gmail.com>", "Gregory L. Wagner <wagner.greg@gmail.com>", "and co-contributors"]
-version = "0.11.5"
-=======
-authors = ["Navid C. Constantinou <navidcy@gmail.com>", "Gregory L. Wagner <wagner.greg@gmail.com>"]
 version = "0.11.6"
->>>>>>> 7ef7ae39
 
 [deps]
 CUDA = "052768ef-5323-5732-b1bb-66c8b64840ba"
