--- conflicted
+++ resolved
@@ -258,13 +258,8 @@
   μ, ν, nν = 0.1, 0.05, 1
 
   η0, σx, σy = 1.0, Lx/25, Ly/20
-<<<<<<< HEAD
    η = @. η0 * exp( -(x + Lx/8)^2 / 2σx^2 - (y - Ly/8)^2 / 2σy^2)
   ηx = @. - (x + Lx/8) / σx^2 * η
-=======
-   η = @. η0 * exp( - (x + Lx/8)^2/2σx^2 - (y - Ly/8)^2/2σy^2)
-  ηx = @. -(x + Lx/8)/σx^2 * η
->>>>>>> d7e2526d
 
   ψ1, ψ2, q1, q2, ψ1x, ψ2x, q1x, q2x, Δψ2, Δq1, Δq2 = constructtestfields_2layer(gr)
 
