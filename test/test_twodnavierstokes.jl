--- conflicted
+++ resolved
@@ -68,7 +68,7 @@
 
   i₀ = 1
   dEdt = (E[(i₀+1):E.i] - E[i₀:E.i-1])/cl.dt
-  ii  = (i₀):E.i-1
+  ii = (i₀):E.i-1
   ii2 = (i₀+1):E.i
 
   # dEdt = W - D - R?
@@ -183,7 +183,7 @@
 
   i₀ = 1
   dEdt = (E[(i₀+1):E.i] - E[i₀:E.i-1])/cl.dt
-  ii  = (i₀):E.i-1
+  ii = (i₀):E.i-1
   ii2 = (i₀+1):E.i
 
   # dEdt = W - D - R?
@@ -323,10 +323,6 @@
   prob = TwoDNavierStokes.Problem(dev; T=T)
 
   A = ArrayType(dev)
-<<<<<<< HEAD
-  
-=======
-
->>>>>>> 670c599d
+
   (typeof(prob.sol)<:A{Complex{T},2} && typeof(prob.grid.Lx)==T && eltype(prob.grid.x)==T && typeof(prob.vars.u)<:A{T,2})
 end