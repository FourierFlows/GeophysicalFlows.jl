--- conflicted
+++ resolved
@@ -69,14 +69,7 @@
 
   dEdt_numerical = (E[2:E.i] - E[1:E.i-1]) / prob.clock.dt
 
-<<<<<<< HEAD
   dEdt_computed = W[2:E.i] - D[1:E.i-1] - R[1:E.i-1]
-=======
-  # If the Ito interpretation was used for the work
-  # then we need to add the drift term
-  # dEdt_computed = W[2:E.i] + ε + D[1:E.i-1] + R[1:E.i-1]      # Ito
-  dEdt_computed = W[2:E.i] + D[1:E.i-1] + R[1:E.i-1]        # Stratonovich
->>>>>>> 66969ed8
 
   return isapprox(dEdt_numerical, dEdt_computed, rtol = 1e-3)
 end
@@ -128,14 +121,7 @@
 
   dZdt_numerical = (Z[2:Z.i] - Z[1:Z.i-1]) / prob.clock.dt
 
-<<<<<<< HEAD
   dZdt_computed = W[2:Z.i] - D[1:Z.i-1] - R[1:Z.i-1]
-=======
-  # If the Ito interpretation was used for the work
-  # then we need to add the drift term
-  # dZdt_computed = W[2:Z.i] + εᶻ + D[1:Z.i-1] + R[1:Z.i-1]      # Ito
-  dZdt_computed = W[2:Z.i] + D[1:Z.i-1] + R[1:Z.i-1]        # Stratonovich
->>>>>>> 66969ed8
 
   return isapprox(dZdt_numerical, dZdt_computed, rtol = 1e-3)
 end
