--- conflicted
+++ resolved
@@ -14,7 +14,8 @@
 
   using
     CUDA,
-    Reexport
+    Reexport,
+    DocStringExtensions
 
 @reexport using FourierFlows
 
@@ -61,9 +62,11 @@
 # ----------
 
 """
-    Params(ν, nν, calcF!)
-
-Return the `params` for Surface QG turbulence.
+    Params{T}(ν, nν, calcF!)
+
+A struct containing the parameters for Surface QG turbulence. Included are:
+
+$(TYPEDFIELDS)
 """
 struct Params{T} <: AbstractParams
        ν :: T         # Buoyancy viscosity coefficient
@@ -81,23 +84,15 @@
 """
     Equation(params, grid)
 
-<<<<<<< HEAD
-Return the equation for Surface QG turbulence with `params` and `grid`. The linear operator 
-``L`` includes (hyper)-viscosity of order ``n_ν`` with coefficient ``ν``,
-=======
-Return the `equation` for surface QG with `params` and `grid`. The linear opeartor ``L`` 
-includes (hyper)-viscosity of order ``n_ν`` with coefficient ``ν``,
->>>>>>> ab5ed34f
+Return the `equation` for surface QG turbulence with `params` and `grid`. The linear 
+opeartor ``L`` includes (hyper)-viscosity of order ``n_ν`` with coefficient ``ν``,
 
 ```math
 L = - ν |𝐤|^{2 n_ν} .
 ```
 
-<<<<<<< HEAD
-=======
 Plain old viscocity corresponds to ``n_ν=1``.
 
->>>>>>> ab5ed34f
 The nonlinear term is computed via function `calcN!()`.
 """
 function Equation(params::Params, grid::AbstractGrid)
@@ -114,6 +109,13 @@
 
 abstract type SurfaceQGVars <: AbstractVars end
 
+"""
+    Vars{Aphys, Atrans, F, P}(b, u, v, bh, uh, vh, Fh, prevsol)
+
+The variables for surface QG turbulence:
+
+$(FIELDS)
+"""
 struct Vars{Aphys, Atrans, F, P} <: SurfaceQGVars
     "buoyancy"
         b :: Aphys
@@ -139,11 +141,7 @@
 """
     Vars(dev, grid)
 
-<<<<<<< HEAD
-Return the vars for unforced surface QG turbulence on device dev and with `grid`.
-=======
 Return the `vars` for unforced surface QG turbulence on device `dev` and with `grid`.
->>>>>>> ab5ed34f
 """
 function Vars(::Dev, grid::AbstractGrid) where Dev
   T = eltype(grid)
@@ -289,7 +287,7 @@
 """
     set_b!(prob, b)
 
-Set the solution `sol` as the transform of b and update all variables.
+Set the solution `sol` as the transform of `b` and update all variables.
 """
 function set_b!(prob, b)
   mul!(prob.sol, prob.grid.rfftplan, b)
