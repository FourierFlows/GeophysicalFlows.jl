--- conflicted
+++ resolved
@@ -299,21 +299,13 @@
 
 function streamfunctionfrompv!(ψh, qh, params, grid)
   for j=1:grid.nl, i=1:grid.nkr
-<<<<<<< HEAD
     @views ψh[i, j, :] .= params.invS[i, j] * qh[i, j, :]
-=======
-    CUDA.@allowscalar @views ψh[i, j, :] .= params.invS[i, j, :, :] * qh[i, j, :]
->>>>>>> 2bf8aab2
   end
 end
 
 function pvfromstreamfunction!(qh, ψh, params, grid)
   for j=1:grid.nl, i=1:grid.nkr
-<<<<<<< HEAD
     @views qh[i, j, :] .= params.S[i, j] * ψh[i, j, :]    
-=======
-    CUDA.@allowscalar @views qh[i, j, :] .= params.S[i, j, :, :] * ψh[i, j, :]
->>>>>>> 2bf8aab2
   end
 end
 
@@ -334,15 +326,9 @@
 function calcS!(S, Fp, Fm, nlayers, grid)
   F = Matrix(Tridiagonal(Fm, -([Fp; 0] + [0; Fm]), Fp))
   for n=1:grid.nl, m=1:grid.nkr
-<<<<<<< HEAD
      k² = grid.Krsq[m, n]
     Skl = SMatrix{nlayers, nlayers}( - k² * I + F )
     S[m, n] = Skl
-=======
-    CUDA.@allowscalar k² = grid.Krsq[m, n]
-    Skl = - k²*I + F
-    CUDA.@allowscalar @views S[m, n, :, :] .= Skl
->>>>>>> 2bf8aab2
   end
   return nothing
 end
@@ -362,15 +348,9 @@
       k² = 1
     end
     Skl = - k²*I + F
-<<<<<<< HEAD
     invS[m, n] = SMatrix{nlayers, nlayers}( I / Skl )
   end
   invS[1, 1] = SMatrix{nlayers, nlayers}( zeros(T, (nlayers, nlayers)) )
-=======
-    CUDA.@allowscalar @views invS[m, n, :, :] .= I / Skl
-  end
-  CUDA.@allowscalar @views invS[1, 1, :, :] .= 0
->>>>>>> 2bf8aab2
   return nothing
 end
 
